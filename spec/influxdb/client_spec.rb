--- conflicted
+++ resolved
@@ -332,7 +332,6 @@
     end
   end
 
-<<<<<<< HEAD
   describe "#get_shard_list" do
     it "should GET a list of shards" do
       shard_list = {"longTerm" => [], "shortTerm" => []}
@@ -352,7 +351,9 @@
       )
 
       @influxdb.delete_shard(shard_id, [1, 2]).should be_a(Net::HTTPOK)
-=======
+    end
+  end
+
   describe "#create_continuous_query" do
     it "should GET to create a continuous query" do
       stub_request(:get, "http://influxdb.test:9999/db/database/series").with(
@@ -398,7 +399,6 @@
       ).to_return(:body => JSON.generate({}))
 
       @influxdb.delete_continuous_query(id).should == {}
->>>>>>> 3cb00205
     end
   end
 
