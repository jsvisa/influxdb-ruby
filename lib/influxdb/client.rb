--- conflicted
+++ resolved
@@ -54,9 +54,6 @@
       @open_timeout = opts[:write_timeout] || 5
       @read_timeout = opts[:read_timeout] || 300
       @async = opts[:async] || false
-<<<<<<< HEAD
-      @retry = opts.fetch(:retry, 3)
-=======
       @retry = opts.fetch(:retry, nil)
       @retry = case @retry
       when Integer
@@ -66,7 +63,6 @@
       when false
         0
       end
->>>>>>> b88b5d83
 
       @worker = InfluxDB::Worker.new(self) if @async
 
